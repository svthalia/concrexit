[tool.poetry]
name = "concrexit"
version = "0.0-development"
description = "New new Thalia website, now with extra Django."
authors = ["Thalia Technicie <www@thalia.nu>"]
license = "AGPL-3.0-or-later"

[tool.poetry.dependencies]
python = "^3.9"
django-localflavor = "3.1"
freezegun = "1.2.1"
bleach = {extras = ["css"], version = "^5.0.0"}
djangorestframework = "3.13.1"
django-ical = "1.8.3"
django-libsass = "0.8.0"
python-magic = "0.4.26"
Pillow = "9.1.1"
Django = "4.0.5"
django-compressor = "3.1"
psycopg2-binary = "2.9.3"
bcrypt = "3.2.2"
argon2_cffi = "21.3.0"
uWSGI = "2.0.20"
firebase-admin = "5.2.0"
sentry-sdk = "1.5.12"
django-sendfile2 = "0.6.1"
django-queryable-properties = "1.8.1"
google-api-python-client = "2.49.0"
django-oauth-toolkit = "2.0.0"
django-cors-headers = "3.12.0"
django-debug-toolbar = "3.4.0"
django-admin-autocomplete-filter = "0.7.1"
PyYAML = "6.0"
pydocstyle = "6.1.1"
django-bootstrap5 = "^21.3"
django-tinymce = "^3.4.0"
beautifulsoup4 = "^4.11.1"
django-storages = "^1.12.3"
boto3 = "^1.23.7"

# docs requirements
recommonmark = { version = "0.7.1", optional = true }
<<<<<<< HEAD
sphinx = { version = "4.5.0", optional = true }
=======
sphinx = { version = "5.0.0", optional = true }
django-bootstrap5 = "^21.3"
django-tinymce = "^3.4.0"
django-storages = "^1.12.3"
boto3 = "^1.23.7"
>>>>>>> ee2a175c

[tool.poetry.extras]
docs = ["recommonmark", "sphinx"]

[tool.poetry.dev-dependencies]
django-template-check = "0.4.0"
factory_boy = "3.2.1"
pydenticon = "0.3.1"
Faker = "13.12.0"
coverage = {extras = ["toml"], version = "^5.0.3"}
black = "22.3.0"
pylint = "2.13.9"
pylint-django = "2.5.3"

[tool.coverage.run]
branch = true
source = ["website"]
omit = ["website/manage.py", "website/thaliawebsite/wsgi.py", "website/thaliawebsite/settings.py", "website/*/migrations/*", "website/*/test*"]

[tool.coverage.report]
precision = 2
skip_covered = true
show_missing = true
fail_under = 65.0

[tool.black]
exclude = '(/(\.eggs|\.git|\.tox)/|migrations)'

[build-system]
requires = ["poetry>=0.12"]
build-backend = "poetry.masonry.api"<|MERGE_RESOLUTION|>--- conflicted
+++ resolved
@@ -40,15 +40,7 @@
 
 # docs requirements
 recommonmark = { version = "0.7.1", optional = true }
-<<<<<<< HEAD
-sphinx = { version = "4.5.0", optional = true }
-=======
 sphinx = { version = "5.0.0", optional = true }
-django-bootstrap5 = "^21.3"
-django-tinymce = "^3.4.0"
-django-storages = "^1.12.3"
-boto3 = "^1.23.7"
->>>>>>> ee2a175c
 
 [tool.poetry.extras]
 docs = ["recommonmark", "sphinx"]
