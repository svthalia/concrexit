"""Django settings for concrexit.

For more information on this file, see
https://docs.djangoproject.com/en/dev/topics/settings/

For the full list of settings and their values, see
https://docs.djangoproject.com/en/dev/ref/settings/
"""

import base64
import json
import logging
import os

from django.core.management.commands import makemessages
from django.utils import timezone
from django.utils.translation import gettext_lazy as _

logger = logging.getLogger(__name__)

# Sentinel objects that are distinct from None
_NOT_SET = object()


class Misconfiguration(Exception):
    """Exception that is raised when something is misconfigured in this file."""


# Build paths inside the project like this: os.path.join(BASE_DIR, ...)
BASE_DIR = os.path.abspath(
    os.path.join(os.path.dirname(os.path.abspath(__file__)), "", "..")
)

SOURCE_COMMIT = os.environ.get("SOURCE_COMMIT", "unknown")

# Many of the settings are dependent on the environment we're running in.
# The default environment is development, so the programmer doesn't have to set anything
DJANGO_ENV = os.environ.get("DJANGO_ENV", "development")
_environments = ["production", "staging", "testing", "development"]
if DJANGO_ENV not in _environments:
    raise Misconfiguration(f"Set DJANGO_ENV to one of: {', '.join(_environments)}")


def _set_django_env(env):
    """Set the DJANGO_ENV variable.

    This is a helper function for the doctests below because doctests cannot set global variables.
    """
    # pylint: disable=global-statement
    global DJANGO_ENV
    DJANGO_ENV = env


def setting(*, development, production, staging=_NOT_SET, testing=_NOT_SET):
    """Generate a setting depending on the DJANGO_ENV and the arguments.

    This function is meant for static settings that depend on the DJANGO_ENV. If the
    staging or testing arguments are left to their defaults, they will fall back to
    the production and development settings respectively.

    Example:
        >>> _set_django_env("production")
        >>> SEND_MESSAGES_WITH = setting(development="console", production="mail", staging="DM")
        >>> SEND_MESSAGES_WITH
        'mail'
        >>> _set_django_env("testing")
        >>> setting(development="console", production="mail", staging="DM")
        'console'
    """
    if DJANGO_ENV == "development" or (DJANGO_ENV == "testing" and testing is _NOT_SET):
        return development
    if DJANGO_ENV == "testing":
        return testing
    if DJANGO_ENV == "production" or (DJANGO_ENV == "staging" and staging is _NOT_SET):
        return production
    if DJANGO_ENV == "staging":
        return staging
    raise Misconfiguration(f"Set DJANGO_ENV to one of: {', '.join(_environments)}")


def from_env(
    name, *, production=_NOT_SET, staging=_NOT_SET, testing=_NOT_SET, development=None
):
    """Generate a setting that's overridable by the process environment.

    This will raise an exception if a default is not set for production. Because we use
    the sentinel value _NOT_SET, you can still set a default of None for production if wanted.

    As with :func:`setting` the staging and testing values will fall back to production
    and development. So if an environment variable is required in production, and no default
    is set for staging, staging will also raise the exception.

    Example:
        >>> _set_django_env("production")
        >>> # A secret key should always be set in production via the environment
        >>> from_env("MEDIA_ROOT", development="/media/root")
        Traceback (most recent call last):
          ...
        thaliawebsite.settings.Misconfiguration: Environment variable `MEDIA_ROOT` must be supplied in production
        >>> _set_django_env("development")
        >>> from_env("MEDIA_ROOT", development="/media/root")
        '/media/root'
    """
    try:
        return os.environ[name]
    except KeyError:
        if DJANGO_ENV == "production" or (
            DJANGO_ENV == "staging" and staging is _NOT_SET
        ):
            if production is _NOT_SET and os.environ.get("MANAGE_PY", "0") == "0":
                # pylint: disable=raise-missing-from
                raise Misconfiguration(
                    f"Environment variable `{name}` must be supplied in production"
                )
            if production is _NOT_SET and os.environ.get("MANAGE_PY", "0") == "1":
                logger.warning(
                    "Ignoring unset %s because we're running a management command", name
                )
                return development
            return production
        if DJANGO_ENV == "staging":
            return staging
        if DJANGO_ENV == "development" or (
            DJANGO_ENV == "testing" and testing is _NOT_SET
        ):
            return development
        if DJANGO_ENV == "testing":
            return testing
        # pylint: disable=raise-missing-from
        raise Misconfiguration(f"DJANGO_ENV set to unsupported value: {DJANGO_ENV}")


###############################################################################
# Site settings

# We use this setting to generate the email addresses
SITE_DOMAIN = from_env(
    "SITE_DOMAIN", development="localhost:8000", production="thalia.nu"
)
# We use this domain to generate some absolute urls when we don't have access to a request
BASE_URL = os.environ.get("BASE_URL", f"http://{SITE_DOMAIN}")

# Default FROM email
DEFAULT_FROM_EMAIL = f"{os.environ.get('ADDRESS_NOREPLY', 'noreply')}@{SITE_DOMAIN}"
# https://docs.djangoproject.com/en/dev/ref/settings/#server-email
SERVER_EMAIL = DEFAULT_FROM_EMAIL
NEWSLETTER_FROM_ADDRESS = (
    f"{os.environ.get('ADDRESS_NEWSLETTER', 'newsletter')}@{SITE_DOMAIN}"
)
BOARD_NOTIFICATION_ADDRESS = (
    f"{os.environ.get('ADDRESS_CONTACT', 'info')}@{SITE_DOMAIN}"
)
PARTNER_NOTIFICATION_ADDRESS = (
    f"{os.environ.get('ADDRESS_COLLABORATION', 'samenwerking')}@{SITE_DOMAIN}"
)
EDUCATION_NOTIFICATION_ADDRESS = (
    f"{os.environ.get('ADDRESS_EDUCATION', 'educacie')}@{SITE_DOMAIN}"
)
PROMO_REQUEST_NOTIFICATION_ADDRESS = (
    f"{os.environ.get('ADDRESS_PROMOREQUESTS', 'promocie')}@{SITE_DOMAIN}"
<<<<<<< HEAD
)
TREASURER_NOTIFICATION_ADDRESS = (
    f"{os.environ.get('ADDRESS_TREASURER', 'treasurer')}@{SITE_DOMAIN}"
=======
>>>>>>> 1a0a6e40
)
PROMO_PUBLISH_DATE_TIMEDELTA = timezone.timedelta(weeks=1)

# The scheme the app uses for oauth redirection
APP_OAUTH_SCHEME = os.environ.get("APP_OAUTH_SCHEME", "nu.thalia")

# Membership prices
MEMBERSHIP_PRICES = {
    "year": int(os.environ.get("MEMBERSHIP_PRICE_YEAR_CENTS", "750")) / 100,
    "study": int(os.environ.get("MEMBERSHIP_PRICE_STUDY_CENTS", "3000")) / 100,
}

# Window during which a payment can be deleted again
PAYMENT_CHANGE_WINDOW = int(os.environ.get("PAYMENTS_CHANGE_WINDOW", 10 * 60))

# Payments creditor identifier
SEPA_CREDITOR_ID = os.environ.get("SEPA_CREDITOR_ID", "<unknown>")

# Payment batch withdrawal date default offset after creation date
PAYMENT_BATCH_DEFAULT_WITHDRAWAL_DATE_OFFSET = timezone.timedelta(days=14)

THALIA_PAY_ENABLED_PAYMENT_METHOD = (
    from_env("THALIA_PAY_ENABLED", development="1", staging="1", production="0") == "1"
)
THALIA_PAY_FOR_NEW_MEMBERS = os.environ.get("THALIA_PAY_FOR_NEW_MEMBERS", "1") == "1"

###############################################################################
# Django settings

# https://docs.djangoproject.com/en/dev/ref/settings/#secret-key
SECRET_KEY = from_env(
    "SECRET_KEY", development="#o-0d1q5&^&06tn@8pr1f(n3$crafd++^%sacao7hj*ea@c)^t"
)

# https://docs.djangoproject.com/en/dev/ref/settings/#allowed-hosts
ALLOWED_HOSTS = [
    SITE_DOMAIN,
    *from_env("ALLOWED_HOSTS", development="*", production="").split(","),
]
# https://docs.djangoproject.com/en/dev/ref/settings/#internal-ips
INTERNAL_IPS = setting(development=["127.0.0.1", "172.17.0.1"], production=[])

# https://django-compressor.readthedocs.io/en/stable/settings/#django.conf.settings.COMPRESS_OFFLINE
COMPRESS_OFFLINE = setting(development=False, production=True)

# https://docs.djangoproject.com/en/dev/ref/settings/#static-url
STATIC_URL = "/static/"
# https://docs.djangoproject.com/en/dev/ref/settings/#static-root
STATIC_ROOT = from_env("STATIC_ROOT", development=os.path.join(BASE_DIR, "static"))

DJANGO_DRF_FILEPOND_UPLOAD_TMP = from_env(
    "DJANGO_DRF_FILEPOND_UPLOAD_TMP",
    development=os.path.join(BASE_DIR, "filepond-temp-uploads"),
)
DJANGO_DRF_FILEPOND_FILE_STORE_PATH = from_env(
    "DJANGO_DRF_FILEPOND_FILE_STORE_PATH",
    development=os.path.join(BASE_DIR, "filepond-uploaded"),
)
DJANGO_DRF_FILEPOND_ALLOW_EXTERNAL_UPLOAD_DIR = True
DJANGO_DRF_FILEPOND_PERMISSION_CLASSES = {
    "GET_FETCH": [
        "oauth2_provider.contrib.rest_framework.IsAuthenticatedOrTokenHasScope",
    ],
    "GET_LOAD": [
        "oauth2_provider.contrib.rest_framework.IsAuthenticatedOrTokenHasScope",
    ],
    "POST_PROCESS": [
        "oauth2_provider.contrib.rest_framework.IsAuthenticatedOrTokenHasScope",
    ],
    "GET_RESTORE": [
        "oauth2_provider.contrib.rest_framework.IsAuthenticatedOrTokenHasScope",
    ],
    "DELETE_REVERT": [
        "oauth2_provider.contrib.rest_framework.IsAuthenticatedOrTokenHasScope",
    ],
    "PATCH_PATCH": [
        "oauth2_provider.contrib.rest_framework.IsAuthenticatedOrTokenHasScope",
    ],
}

SENDFILE_BACKEND = setting(
    development="django_sendfile.backends.development",
    production="django_sendfile.backends.nginx",
)
# https://github.com/johnsensible/django-sendfile#nginx-backend
SENDFILE_URL = "/media/sendfile/"
SENDFILE_ROOT = from_env(
    "SENDFILE_ROOT",
    production="/concrexit/media/",
    development=os.path.join(BASE_DIR, "media"),
)

# https://docs.djangoproject.com/en/dev/ref/settings/#media-url
MEDIA_URL = "/media/private/"
# https://docs.djangoproject.com/en/dev/ref/settings/#media-root
MEDIA_ROOT = from_env("MEDIA_ROOT", development=os.path.join(BASE_DIR, "media"))

PRIVATE_MEDIA_LOCATION = ""
PUBLIC_MEDIA_LOCATION = "public"

AWS_ACCESS_KEY_ID = from_env("AWS_ACCESS_KEY_ID", production=None)
AWS_SECRET_ACCESS_KEY = from_env("AWS_SECRET_ACCESS_KEY", production=None)
AWS_STORAGE_BUCKET_NAME = from_env("AWS_STORAGE_BUCKET_NAME", production=None)
AWS_DEFAULT_ACL = "private"
AWS_S3_OBJECT_PARAMETERS = {"CacheControl": "max-age=86400"}
AWS_S3_SIGNATURE_VERSION = "s3v4"

if AWS_STORAGE_BUCKET_NAME is not None:
    AWS_CLOUDFRONT_KEY = base64.urlsafe_b64decode(
        os.environ.get("AWS_CLOUDFRONT_KEY", None)
    ).decode("utf-8")
    AWS_CLOUDFRONT_KEY_ID = os.environ.get("AWS_CLOUDFRONT_KEY_ID", None)
    AWS_S3_CUSTOM_DOMAIN = os.environ.get("AWS_CLOUDFRONT_DOMAIN", None)

    DEFAULT_FILE_STORAGE = "thaliawebsite.storage.backend.PrivateS3Storage"
    PUBLIC_FILE_STORAGE = "thaliawebsite.storage.backend.PublicS3Storage"
    PUBLIC_MEDIA_URL = f"https://{AWS_S3_CUSTOM_DOMAIN}/"
else:
    DEFAULT_FILE_STORAGE = "thaliawebsite.storage.backend.PrivateFileSystemStorage"
    PUBLIC_FILE_STORAGE = "thaliawebsite.storage.backend.PublicFileSystemStorage"
    PUBLIC_MEDIA_URL = "/media/public/"

# https://docs.djangoproject.com/en/dev/ref/settings/#conn-max-age
CONN_MAX_AGE = int(from_env("CONN_MAX_AGE", development="0", production="60"))

# Useful for managing members
# https://docs.djangoproject.com/en/dev/ref/settings/#data-upload-max-number-fields
DATA_UPLOAD_MAX_NUMBER_FIELDS = os.environ.get("DATA_UPLOAD_MAX_NUMBER_FIELDS", 10000)

# https://docs.djangoproject.com/en/dev/ref/settings/#debug
DEBUG = setting(development=True, production=False, testing=False)

# https://docs.djangoproject.com/en/dev/ref/settings/#session-cookie-secure
SESSION_COOKIE_SECURE = setting(development=False, production=True)
# https://docs.djangoproject.com/en/dev/ref/settings/#csrf-cookie-secure
CSRF_COOKIE_SECURE = setting(development=False, production=True)

# https://docs.djangoproject.com/en/dev/ref/settings/#std-setting-SECURE_PROXY_SSL_HEADER
SECURE_PROXY_SSL_HEADER = ("HTTP_X_FORWARDED_PROTO", "https")

# https://docs.djangoproject.com/en/dev/ref/settings/#default-auto-field
DEFAULT_AUTO_FIELD = "django.db.models.AutoField"

###############################################################################
# Email settings
# https://docs.djangoproject.com/en/dev/ref/settings/#email-backend
_EMAIL_BACKEND = from_env("EMAIL_BACKEND", development="console", production="smtp")
if _EMAIL_BACKEND == "console":
    EMAIL_BACKEND = "django.core.mail.backends.console.EmailBackend"

if _EMAIL_BACKEND == "smtp":
    EMAIL_BACKEND = "django.core.mail.backends.smtp.EmailBackend"
    EMAIL_HOST = os.environ.get("DJANGO_EMAIL_HOST")
    EMAIL_PORT = os.environ.get("DJANGO_EMAIL_PORT", 25)
    EMAIL_HOST_USER = os.environ.get("DJANGO_EMAIL_HOST_USER", "")
    EMAIL_HOST_PASSWORD = os.environ.get("DJANGO_EMAIL_HOST_PASSWORD", "")
    EMAIL_USE_TLS = os.environ.get("DJANGO_EMAIL_USE_TLS", "1") == "1"
    EMAIL_TIMEOUT = int(os.environ.get("EMAIL_TIMEOUT", "10"))
    if EMAIL_HOST is None:
        logger.warning(
            "The email host is set to the default of localhost, are you sure you don't want to set EMAIL_HOST?"
        )
        EMAIL_HOST = "localhost"

###############################################################################
# Database settings
# https://docs.djangoproject.com/en/dev/ref/settings/#databases
DATABASE_ENGINE = from_env(
    "DATABASE_ENGINE", development="sqlite", production="postgresql", testing=None
)
if DATABASE_ENGINE == "sqlite":
    DATABASES = {
        "default": {
            "ENGINE": "django.db.backends.sqlite3",
            "NAME": os.path.join(BASE_DIR, "db.sqlite3"),
        }
    }

if DATABASE_ENGINE == "postgresql":
    DATABASES = {
        "default": {
            "ENGINE": "django.db.backends.postgresql",
            "USER": os.environ.get("POSTGRES_USER", "concrexit"),
            "PASSWORD": os.environ.get("POSTGRES_PASSWORD", None),
            "NAME": os.environ.get("POSTGRES_DB", ""),
            "HOST": os.environ.get("POSTGRES_HOST", ""),
            "PORT": os.environ.get("POSTGRES_PORT", "5432"),
        }
    }

if DJANGO_ENV == "testing":
    DATABASES = {
        "default": {
            "ENGINE": "django.db.backends.postgresql",
            "NAME": "thalia",
            "USER": "postgres",
            "PASSWORD": "postgres",
            "HOST": "127.0.0.1",
            "PORT": 5432,
        },
    }

###############################################################################
# Firebase config
FIREBASE_CREDENTIALS = os.environ.get("FIREBASE_CREDENTIALS", "{}")
if FIREBASE_CREDENTIALS != "{}":
    FIREBASE_CREDENTIALS = base64.urlsafe_b64decode(FIREBASE_CREDENTIALS)
FIREBASE_CREDENTIALS = json.loads(FIREBASE_CREDENTIALS)

if FIREBASE_CREDENTIALS != {}:
    from firebase_admin import credentials, initialize_app

    try:
        initialize_app(credential=credentials.Certificate(FIREBASE_CREDENTIALS))
    except ValueError as e:
        logger.error("Firebase application failed to initialise")

###############################################################################
# GSuite config
GSUITE_ADMIN_SCOPES = [
    "https://www.googleapis.com/auth/admin.directory.group",
    "https://www.googleapis.com/auth/admin.directory.user",
    "https://www.googleapis.com/auth/apps.groups.settings",
]

GSUITE_ADMIN_CREDENTIALS = os.environ.get("GSUITE_ADMIN_CREDENTIALS", "{}")
if GSUITE_ADMIN_CREDENTIALS != "{}":
    GSUITE_ADMIN_CREDENTIALS = base64.urlsafe_b64decode(GSUITE_ADMIN_CREDENTIALS)
GSUITE_ADMIN_CREDENTIALS = json.loads(GSUITE_ADMIN_CREDENTIALS)
GSUITE_ADMIN_USER = os.environ.get("GSUITE_ADMIN_USER", "concrexit-admin@thalia.nu")
GSUITE_DOMAIN = from_env(
    "GSUITE_DOMAIN", development="thalia.localhost", production="thalia.nu"
)
GSUITE_MEMBERS_DOMAIN = from_env(
    "GSUITE_MEMBERS_DOMAIN",
    development="members.thalia.localhost",
    production="members.thalia.nu",
)
GSUITE_MEMBERS_AUTOSYNC = os.environ.get("GSUITE_MEMBERS_AUTOSYNC", "0") == "1"

if GSUITE_ADMIN_CREDENTIALS != {}:
    from google.oauth2 import service_account

    GSUITE_ADMIN_CREDENTIALS = service_account.Credentials.from_service_account_info(
        GSUITE_ADMIN_CREDENTIALS, scopes=GSUITE_ADMIN_SCOPES
    ).with_subject(GSUITE_ADMIN_USER)

EMAIL_DOMAIN_BLACKLIST = [GSUITE_MEMBERS_DOMAIN]

###############################################################################
# Google maps API key and secrets
GOOGLE_MAPS_API_KEY = os.environ.get("GOOGLE_MAPS_API_KEY", "")
GOOGLE_MAPS_API_SECRET = os.environ.get("GOOGLE_MAPS_API_SECRET", "")
GOOGLE_PLACES_API_KEY = os.environ.get("GOOGLE_PLACES_API_KEY", "")

###############################################################################
# Conscribo settings
CONSCRIBO_ACCOUNT = os.environ.get("CONSCRIBO_ACCOUNT", "")
CONSCRIBO_USER = os.environ.get("CONSCRIBO_USER", "")
CONSCRIBO_PASSWORD = os.environ.get("CONSCRIBO_PASSWORD", "")

###############################################################################
# Sentry setup
if "SENTRY_DSN" in os.environ:
    import sentry_sdk
    from sentry_sdk.integrations.django import DjangoIntegration

    # Pylint sees the faked init class that sentry uses for typing purposes
    # pylint: disable=abstract-class-instantiated
    sentry_sdk.init(
        dsn=os.environ.get("SENTRY_DSN"),
        integrations=[DjangoIntegration()],
        release=SOURCE_COMMIT,
        send_default_pii=True,
        environment=DJANGO_ENV,
        traces_sample_rate=0.2,
    )


###############################################################################
# (Mostly) static settings
INSTALLED_APPS = [
    "django.contrib.auth",
    "django.contrib.contenttypes",
    "django.contrib.sessions",
    "django.contrib.messages",
    "django.contrib.staticfiles",
    "django.contrib.sitemaps",
    # Dependencies
    "oauth2_provider",
    "corsheaders",
    "django_bootstrap5",
    "tinymce",
    "rest_framework",
    "rest_framework.authtoken",
    "compressor",
    "debug_toolbar",
    "admin_auto_filters",
    "django_drf_filepond",
    "django_filepond_widget",
    "thumbnails",
    # Our apps
    # Directly link to the app config when applicable as recommended
    # by the docs: https://docs.djangoproject.com/en/2.0/ref/applications/
    "thaliawebsite.apps.ThaliaWebsiteConfig",  # include for admin settings
    # Load django.contrib.admin after thaliawebsite so the admin page gets modified
    "django.contrib.admin",
    # Our apps ordered such that templates in the first
    # apps can override those used by the later apps.
    "pushnotifications.apps.PushNotificationsConfig",
    "announcements.apps.AnnouncementsConfig",
    "promotion.apps.PromotionConfig",
    "members.apps.MembersConfig",
    "documents.apps.DocumentsConfig",
    "activemembers.apps.ActiveMembersConfig",
    "photos.apps.PhotosConfig",
    "utils",
    "mailinglists.apps.MailinglistsConfig",
    "merchandise.apps.MerchandiseConfig",
    "moneybirdsynchronization.apps.MoneybirdsynchronizationConfig",
    "thabloid.apps.ThabloidConfig",
    "partners.apps.PartnersConfig",
    "events.apps.EventsConfig",
    "pizzas.apps.PizzasConfig",
    "newsletters.apps.NewslettersConfig",
    "education.apps.EducationConfig",
    "registrations.apps.RegistrationsConfig",
    "payments.apps.PaymentsConfig",
    "singlepages.apps.SinglepagesConfig",
    "shortlinks.apps.ShortLinkConfig",
    "sales.apps.SalesConfig",
]

MIDDLEWARE = [
    "debug_toolbar.middleware.DebugToolbarMiddleware",
    "django.middleware.security.SecurityMiddleware",
    "django.contrib.sessions.middleware.SessionMiddleware",
    "django.middleware.http.ConditionalGetMiddleware",
    "corsheaders.middleware.CorsMiddleware",
    "django.middleware.common.CommonMiddleware",
    "django.middleware.csrf.CsrfViewMiddleware",
    "django.contrib.auth.middleware.AuthenticationMiddleware",
    "django.contrib.messages.middleware.MessageMiddleware",
    "django.middleware.locale.LocaleMiddleware",
    # Our middleware
    "members.middleware.MemberMiddleware",
    "announcements.middleware.AnnouncementMiddleware",
]

if DJANGO_ENV in ("development", "testing"):
    INSTALLED_APPS += [
        "django_template_check",
        "django_extensions",
    ]

if DJANGO_ENV == "testing":
    for x in (
        "debug_toolbar.middleware.DebugToolbarMiddleware",
        "django.middleware.http.ConditionalGetMiddleware",
        "django.middleware.csrf.CsrfViewMiddleware",
    ):
        MIDDLEWARE.remove(x)
    for x in ("debug_toolbar",):
        INSTALLED_APPS.remove(x)

ROOT_URLCONF = "thaliawebsite.urls"

TEMPLATES = [
    {
        "BACKEND": "django.template.backends.django.DjangoTemplates",
        "DIRS": [os.path.join(BASE_DIR, "templates")],
        "APP_DIRS": setting(development=True, production=False),
        "OPTIONS": {
            "context_processors": [
                "thaliawebsite.context_processors.source_commit",
                "django.template.context_processors.debug",
                "django.template.context_processors.request",
                "django.template.context_processors.media",
                "django.contrib.auth.context_processors.auth",
                "django.contrib.messages.context_processors.messages",
                "announcements.context_processors.announcements",
                "thaliawebsite.context_processors.aprilfools",
                "thaliawebsite.context_processors.lustrum_styling",
            ],
        },
    },
]

if DJANGO_ENV in ["production", "staging"]:
    # Use caching template loader
    TEMPLATES[0]["OPTIONS"]["loaders"] = [
        (
            "django.template.loaders.cached.Loader",
            [
                "django.template.loaders.filesystem.Loader",
                "django.template.loaders.app_directories.Loader",
            ],
        )
    ]

# Default logging: https://github.com/django/django/blob/master/django/utils/log.py
# We disable mailing the admin.
# Server errors will be sent to Sentry via the config below this.
LOGGING = {
    "version": 1,
    "disable_existing_loggers": False,
    "filters": {
        "require_debug_false": {
            "()": "django.utils.log.RequireDebugFalse",
        },
        "require_debug_true": {
            "()": "django.utils.log.RequireDebugTrue",
        },
    },
    "formatters": {
        "django.server": {
            "()": "django.utils.log.ServerFormatter",
            "format": "[{server_time}] {message}",
            "style": "{",
        }
    },
    "handlers": {
        "console": {
            "level": "INFO",
            "filters": ["require_debug_true"],
            "class": "logging.StreamHandler",
        },
        "django.server": {
            "level": "INFO",
            "class": "logging.StreamHandler",
            "formatter": "django.server",
        },
    },
    "loggers": {
        "django": {
            "handlers": ["console"],
            "level": "INFO",
        },
        "django.server": {
            "handlers": ["django.server"],
            "level": "INFO",
            "propagate": False,
        },
    },
    "root": {
        "handlers": ["console"],
        "level": "INFO",
    },
}

WSGI_APPLICATION = "thaliawebsite.wsgi.application"

# Login pages
LOGIN_URL = "/user/login/"

LOGIN_REDIRECT_URL = "/"

# Cors configuration
CORS_ORIGIN_ALLOW_ALL = True
CORS_URLS_REGEX = r"^/(?:api/v1|api/v2|user/oauth)/.*"

# OAuth configuration
OIDC_RSA_PRIVATE_KEY = from_env("OIDC_RSA_PRIVATE_KEY", testing=None)
if OIDC_RSA_PRIVATE_KEY is not None:
    OIDC_RSA_PRIVATE_KEY = base64.urlsafe_b64decode(OIDC_RSA_PRIVATE_KEY)

OAUTH2_PROVIDER = {
    "OIDC_ENABLED": True,
    "OIDC_RSA_PRIVATE_KEY": OIDC_RSA_PRIVATE_KEY,
    "ALLOWED_REDIRECT_URI_SCHEMES": setting(
        production=["https", APP_OAUTH_SCHEME],
        staging=["http", "https", APP_OAUTH_SCHEME],
        development=["http", "https", APP_OAUTH_SCHEME],
    ),
    "SCOPES": {
        "openid": "OpenID Connect",
        "read": "Authenticated read access to the website",
        "write": "Authenticated write access to the website",
        "activemembers:read": "Read access to committee, society and board groups",
        "announcements:read": "Read access to announcements",
        "events:read": "Read access to events and your event registrations",
        "events:register": "Write access to the state of your event registrations",
        "events:admin": "Admin access to the events",
        "food:read": "Read access to food events",
        "food:order": "Order access to food events",
        "food:admin": "Admin access to food events",
        "members:read": "Read access to the members directory",
        "photos:read": "Read access to photos",
        "profile:read": "Read access to your member profile",
        "profile:write": "Write access to your member profile",
        "pushnotifications:read": "Read access to push notifications",
        "pushnotifications:write": "Write access to push notifications",
        "partners:read": "Read access to partners",
        "payments:read": "Read access to payments",
        "payments:write": "Write access to payments",
        "payments:admin": "Admin access to payments",
        "sales:read": "Read access to your Point of Sale orders",
        "sales:order": "Place Point of Sale orders on your behalf",
        "sales:admin": "Admin access to Point of Sale orders",
    },
}

# Password validation
# https://docs.djangoproject.com/en/dev/ref/settings/#auth-password-validators
AUTH_PASSWORD_VALIDATORS = [
    {
        "NAME": (
            "django.contrib.auth."
            "password_validation.UserAttributeSimilarityValidator"
        ),
    },
    {
        "NAME": ("django.contrib.auth.password_validation.MinimumLengthValidator"),
    },
    {
        "NAME": ("django.contrib.auth.password_validation.CommonPasswordValidator"),
    },
    {
        "NAME": ("django.contrib.auth.password_validation.NumericPasswordValidator"),
    },
]

PASSWORD_HASHERS = setting(
    development=(
        "django.contrib.auth.hashers.PBKDF2PasswordHasher",
        "django.contrib.auth.hashers.MD5PasswordHasher",
    ),
    production=(
        "django.contrib.auth.hashers.Argon2PasswordHasher",
        "django.contrib.auth.hashers.PBKDF2PasswordHasher",
        "django.contrib.auth.hashers.PBKDF2SHA1PasswordHasher",
        "django.contrib.auth.hashers.BCryptSHA256PasswordHasher",
        "django.contrib.auth.hashers.BCryptPasswordHasher",
    ),
    testing=("django.contrib.auth.hashers.MD5PasswordHasher",),
)

AUTHENTICATION_BACKENDS = [
    "django.contrib.auth.backends.ModelBackend",
    "activemembers.backends.MemberGroupBackend",
]

REST_FRAMEWORK = {
    "DEFAULT_AUTHENTICATION_CLASSES": (
        "rest_framework.authentication.SessionAuthentication",
        "thaliawebsite.api.authentication.APIv1TokenAuthentication",
        "oauth2_provider.contrib.rest_framework.OAuth2Authentication",
    ),
    "DEFAULT_PAGINATION_CLASS": "thaliawebsite.api.pagination.APIv2LimitOffsetPagination",
    "PAGE_SIZE": 50,  # Only for API v2
    "ALLOWED_VERSIONS": ["v1", "v2", "calendarjs"],
    "DEFAULT_VERSIONING_CLASS": "rest_framework.versioning.NamespaceVersioning",
    "DEFAULT_SCHEMA_CLASS": "thaliawebsite.api.openapi.OAuthAutoSchema",
    "DEFAULT_THROTTLE_CLASSES": [
        "thaliawebsite.api.throttling.AnonRateThrottle",
        "thaliawebsite.api.throttling.UserRateThrottle",
    ],
    "DEFAULT_THROTTLE_RATES": setting(
        production={"anon": "30/min", "user": "60/min"},
        staging={"anon": "30/min", "user": "60/min"},
        development={"anon": None, "user": None},
    ),
}

# Internationalization
# https://docs.djangoproject.com/en/dev/topics/i18n/

DATETIME_FORMAT = "j M, Y, H:i"

LANGUAGE_CODE = "en"

TIME_ZONE = "Europe/Amsterdam"

USE_I18N = True

USE_L10N = False

USE_TZ = True

LANGUAGES = [("en", _("English"))]

LOCALE_PATHS = ("locale",)

# Static files
STATICFILES_FINDERS = (
    "django.contrib.staticfiles.finders.FileSystemFinder",
    "django.contrib.staticfiles.finders.AppDirectoriesFinder",
    # other finders
    "compressor.finders.CompressorFinder",
)

NORMAL_STATICFILES_STORAGE = "django.contrib.staticfiles.storage.StaticFilesStorage"
MANIFEST_STATICFILES_STORAGE = (
    "django.contrib.staticfiles.storage.ManifestStaticFilesStorage"
)
STATICFILES_STORAGE = setting(
    development=NORMAL_STATICFILES_STORAGE,
    production=MANIFEST_STATICFILES_STORAGE,
)

# Compressor settings
COMPRESS_ENABLED = True

COMPRESS_PRECOMPILERS = (("text/x-scss", "django_libsass.SassCompiler"),)

COMPRESS_FILTERS = {
    "css": [
        "compressor.filters.css_default.CssAbsoluteFilter",
        "compressor.filters.cssmin.rCSSMinFilter",
    ],
    "js": ["compressor.filters.jsmin.JSMinFilter"],
}

# Precompiler settings
STATIC_PRECOMPILER_LIST_FILES = True

# See utils/model/signals.py for explanation
SUSPEND_SIGNALS = False

THUMBNAILS = {
    "METADATA": {
        "BACKEND": "thumbnails.backends.metadata.DatabaseBackend",
    },
    "STORAGE": {
        "BACKEND": DEFAULT_FILE_STORAGE,
    },
    "SIZES": {
        "small": {
            "PROCESSORS": [
                {
                    "PATH": "thumbnails.processors.resize",
                    "width": 300,
                    "height": 300,
                    "method": "fit",
                },
            ],
        },
        "medium": {
            "PROCESSORS": [
                {
                    "PATH": "thumbnails.processors.resize",
                    "width": 600,
                    "height": 600,
                    "method": "fit",
                },
            ],
        },
        "large": {
            "PROCESSORS": [
                {
                    "PATH": "thumbnails.processors.resize",
                    "width": 1200,
                    "height": 900,
                    "method": "fit",
                },
            ],
        },
        "photo_medium": {
            "PROCESSORS": [
                {
                    "PATH": "thumbnails.processors.resize",
                    "width": 1200,
                    "height": 900,
                },
            ],
        },
        "photo_large": {
            "PROCESSORS": [
                {
                    "PATH": "thumbnails.processors.resize",
                    "width": 1920,
                    "height": 1920,
                },
            ],
        },
        "avatar_large": {
            "PROCESSORS": [
                {
                    "PATH": "thumbnails.processors.resize",
                    "width": 900,
                    "height": 900,
                    "method": "fit",
                },
            ],
        },
        "slide_small": {
            "PROCESSORS": [
                {
                    "PATH": "thumbnails.processors.resize",
                    "width": 500,
                    "height": 108,
                    "method": "fit",
                },
            ],
        },
        "slide_medium": {
            "PROCESSORS": [
                {
                    "PATH": "thumbnails.processors.resize",
                    "width": 1000,
                    "height": 215,
                    "method": "fit",
                },
            ],
        },
        "slide": {
            "PROCESSORS": [
                {
                    "PATH": "thumbnails.processors.resize",
                    "width": 200,
                    "height": 430,
                    "method": "fit",
                },
            ],
        },
    },
}

THUMBNAIL_SIZES = {
    "small": "small",
    "medium": "medium",
    "large": "large",
    "avatar_large": "avatar_large",
    "slide_small": "slide_small",
    "slide_medium": "slide_medium",
    "slide": "slide",
}


# Photos settings
PHOTO_UPLOAD_SIZE = 2560, 1440

# TinyMCE config
TINYMCE_DEFAULT_CONFIG = {
    "max_height": 500,
    "menubar": False,
    "plugins": "autolink autoresize link image code media paste lists",
    "toolbar": "h2 h3 | bold italic underline strikethrough | image media | link unlink "
    "| bullist numlist | undo redo | code",
    "contextmenu": "bold italic underline strikethrough | link",
    "paste_as_text": True,
    "relative_urls": False,
    "remove_script_host": False,
    "autoresize_bottom_margin": 50,
}
TINYMCE_EXTRA_MEDIA = {
    "css": {
        "all": [
            "css/tinymce.css",
        ],
    },
}


BOOTSTRAP5 = {"required_css_class": "required-field"}

# https://docs.djangoproject.com/en/dev/ref/settings/#default-exception-reporter-filter
DEFAULT_EXCEPTION_REPORTER_FILTER = (
    "utils.exception_filter.ThaliaSafeExceptionReporterFilter"
)

# Make sure the locations in django.po files don't include line nrs.
makemessages.Command.xgettext_options.append("--add-location=file")

<<<<<<< HEAD
MONEYBIRD_ADMINISTRATION_ID = 380475297324075003
MONEYBIRD_API_KEY = "-Xw8P1CfYFAA8Z0VEEnOgDvXiNNb8mgdBCgEMl05Yus"

MONEYBIRD_AUTO_PUSH = True # Push changes to Moneybird automatically (so you don't have to call `instance.push_to_moneybird()` manually)
MONEYBIRD_FETCH_BEFORE_PUSH = False # Fetch the latest data from Moneybird before pushing changes. This is useful if you want to avoid overwriting changes made in Moneybird, but it will slow down your application. With webhooks, this is likely not necessary.
=======
>>>>>>> 1a0a6e40
GRAPH_MODELS = {
    "all_applications": False,
    "group_models": True,
    "app_labels": [
        "events",
        "photos",
        "merchandise",
        "thabloid",
        "partners",
        "newsletters",
        "shortlinks",
        "promotion",
        "documents",
        "pizzas",
        "announcements",
        "sales",
        "registrations",
        "mailinglists",
        "payments",
        "members",
        "admin",
        "pushnotifications",
        "activemembers",
        "education",
        "auth",
    ],
<<<<<<< HEAD
}
MONEYBIRD_ADMINISTRATION_ID = 380475297324075003
MONEYBIRD_API_KEY = "-Xw8P1CfYFAA8Z0VEEnOgDvXiNNb8mgdBCgEMl05Yus"

MONEYBIRD_AUTO_PUSH = True # Push changes to Moneybird automatically (so you don't have to call `instance.push_to_moneybird()` manually)
MONEYBIRD_FETCH_BEFORE_PUSH = False # Fetch the latest data from Moneybird before pushing changes. This is useful if you want to avoid overwriting changes made in Moneybird, but it will slow down your application. With webhooks, this is likely not necessary.

MONEYBIRD_CUSTOM_FIELD_ID = 380500576947930894
MONEYBIRD_UNKOWN_PAYER_ID = 34
MONEYBIRD_CONTRIBUTION_LEDGER_ID = 383463861476394202
=======
}
>>>>>>> 1a0a6e40
<|MERGE_RESOLUTION|>--- conflicted
+++ resolved
@@ -158,12 +158,9 @@
 )
 PROMO_REQUEST_NOTIFICATION_ADDRESS = (
     f"{os.environ.get('ADDRESS_PROMOREQUESTS', 'promocie')}@{SITE_DOMAIN}"
-<<<<<<< HEAD
 )
 TREASURER_NOTIFICATION_ADDRESS = (
     f"{os.environ.get('ADDRESS_TREASURER', 'treasurer')}@{SITE_DOMAIN}"
-=======
->>>>>>> 1a0a6e40
 )
 PROMO_PUBLISH_DATE_TIMEDELTA = timezone.timedelta(weeks=1)
 
@@ -928,14 +925,6 @@
 # Make sure the locations in django.po files don't include line nrs.
 makemessages.Command.xgettext_options.append("--add-location=file")
 
-<<<<<<< HEAD
-MONEYBIRD_ADMINISTRATION_ID = 380475297324075003
-MONEYBIRD_API_KEY = "-Xw8P1CfYFAA8Z0VEEnOgDvXiNNb8mgdBCgEMl05Yus"
-
-MONEYBIRD_AUTO_PUSH = True # Push changes to Moneybird automatically (so you don't have to call `instance.push_to_moneybird()` manually)
-MONEYBIRD_FETCH_BEFORE_PUSH = False # Fetch the latest data from Moneybird before pushing changes. This is useful if you want to avoid overwriting changes made in Moneybird, but it will slow down your application. With webhooks, this is likely not necessary.
-=======
->>>>>>> 1a0a6e40
 GRAPH_MODELS = {
     "all_applications": False,
     "group_models": True,
@@ -962,8 +951,8 @@
         "education",
         "auth",
     ],
-<<<<<<< HEAD
-}
+}
+
 MONEYBIRD_ADMINISTRATION_ID = 380475297324075003
 MONEYBIRD_API_KEY = "-Xw8P1CfYFAA8Z0VEEnOgDvXiNNb8mgdBCgEMl05Yus"
 
@@ -973,6 +962,3 @@
 MONEYBIRD_CUSTOM_FIELD_ID = 380500576947930894
 MONEYBIRD_UNKOWN_PAYER_ID = 34
 MONEYBIRD_CONTRIBUTION_LEDGER_ID = 383463861476394202
-=======
-}
->>>>>>> 1a0a6e40
