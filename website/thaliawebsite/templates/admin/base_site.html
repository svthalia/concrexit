--- conflicted
+++ resolved
@@ -1,16 +1,14 @@
 {% extends 'admin/base_site.html' %}
 {% load static compress %}
-<<<<<<< HEAD
-{% block extrastyle %}
-    {% compress css %}
-        <link href="{% static "admin/css/admin-main.scss" %}" rel="stylesheet" type="text/x-scss">
-        <link href="{% static "admin/css/admin-main-dark.scss" %}" rel="stylesheet" media="(prefers-color-scheme: dark)" type="text/x-scss">
-=======
 {% block extrahead %}
     {{ block.super }}
+    {% if debug %}
+        <link rel="icon" href="{% static "img/browser/icon-debug.png" %}">
+    {% else %}
+        <link rel="icon" href="{% static "img/browser/icon.png" %}">
+    {% endif %}
     {% compress css %}
         <link rel="stylesheet" type="text/x-scss" href="{% static "admin/css/admin-main.scss" %}">
         <link rel="stylesheet" media="(prefers-color-scheme: dark)" type="text/x-scss" href="{% static "admin/css/admin-main-dark.scss" %}">
->>>>>>> 77f12fc7
     {% endcompress %}
 {% endblock %}