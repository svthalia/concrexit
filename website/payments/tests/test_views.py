--- conflicted
+++ resolved
@@ -623,7 +623,6 @@
         self.assertEqual(302, response.status_code)
         self.assertEqual("/mock_next", response.url)
 
-<<<<<<< HEAD
     def test_payment_deleted_error(self):
         test_body = {
             "app_label": "sales",
@@ -672,7 +671,7 @@
             reverse("payments:payment-process"), follow=False, data=test_body
         )
         self.assertEqual(404, response.status_code)
-=======
+
     @mock.patch("django.contrib.messages.error")
     def test_payment_changed_payable(self, messages_error):
         body = self.test_body
@@ -688,4 +687,3 @@
 
         self.assertEqual(302, response.status_code)
         self.assertEqual("/mock_next", response.url)
->>>>>>> 47c1fc57
