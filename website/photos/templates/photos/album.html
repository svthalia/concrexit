{% extends 'simple_page.html' %}
{% load static i18n compress photos_cards %}

{% block title %}{{ album.title }} — {% trans "Photos" %} — {{ block.super }}{% endblock %}
{% block opengraph_title %}{{ album.title }} — {% trans "Photos" %} — {{ block.super }}{% endblock %}

{% block header_image %}{% static "img/headers/fixed/banner7.jpg" %}{% endblock %}

<<<<<<< HEAD
{% block page_title %}
    {{ album.title }}
    {% if album.event %}
        <a href="{{ album.event.get_absolute_url }}"
           class="btn btn-primary btn-first"
           data-bs-toggle="tooltip"
           data-bs-placement="top"
           title=""
           data-original-title="{% trans "Event" %}">
            <i class="fas fa-calendar"></i>
        </a>
    {% endif %}
{% endblock %}
{% block section_tags %}id="photos-album"{% endblock %}
=======
{% block body %}
    <section id="photos-album" class="page-section">
        <div class="container">
            <h1 class="section-title">
                {{ album.title }}
                <span class="first-right">{{ album.date|date:"d-m-Y" }}</span>
                {% if  album.event %}
                    <a href="{{ album.event.get_absolute_url }}"
                       class="btn btn-primary"
                       data-bs-toggle="tooltip"
                       data-bs-placement="top"
                       title=""
                       data-original-title="{% trans "Event" %}">
                        <i class="fas fa-calendar"></i>
                    </a>
                {% endif %}
            </h1>

            {% if album.shareable %}
                <p>
                    {% trans "Note: This album can be shared with people outside the association by sending them the following link:" %}<br>
                    <small><a href="{% url 'photos:shared-album' album.slug album.access_token %}">
                        {{ request.get_host }}{% url 'photos:shared-album' album.slug album.access_token %}
                    </a></small>
                </p>
            {% endif %}
>>>>>>> 47ab865a

{% block page_content %}
    <h2 class="mt-2">{{ album.date|date:"d-m-Y" }}</h2>
    {% if album.shareable %}
        <p>
            {% trans "Note: This album can be shared with people outside the association by sending them the following link:" %}<br>
            <small><a href="{% url 'photos:shared-album' album.slug album.access_token %}">
                {{ request.get_host }}{% url 'photos:shared-album' album.slug album.access_token %}
            </a></small>
        </p>
    {% endif %}
    <div class="row">
        {% for photo in photos %}
            <div class="col-4 col-md-3 my-3">
                {% photo_card photo %}
            </div>
        {% endfor %}
    </div>
{% endblock %}

{% block js_body %}
    {{ block.super }}
        {% compress js %}
            <script type="text/javascript" src="{% static "photos/js/main.js" %}"></script>
        {% endcompress %}
{% endblock %}<|MERGE_RESOLUTION|>--- conflicted
+++ resolved
@@ -6,12 +6,12 @@
 
 {% block header_image %}{% static "img/headers/fixed/banner7.jpg" %}{% endblock %}
 
-<<<<<<< HEAD
 {% block page_title %}
     {{ album.title }}
+    <span class="first-right">{{ album.date|date:"d-m-Y" }}</span>
     {% if album.event %}
         <a href="{{ album.event.get_absolute_url }}"
-           class="btn btn-primary btn-first"
+           class="btn btn-primary"
            data-bs-toggle="tooltip"
            data-bs-placement="top"
            title=""
@@ -21,37 +21,8 @@
     {% endif %}
 {% endblock %}
 {% block section_tags %}id="photos-album"{% endblock %}
-=======
-{% block body %}
-    <section id="photos-album" class="page-section">
-        <div class="container">
-            <h1 class="section-title">
-                {{ album.title }}
-                <span class="first-right">{{ album.date|date:"d-m-Y" }}</span>
-                {% if  album.event %}
-                    <a href="{{ album.event.get_absolute_url }}"
-                       class="btn btn-primary"
-                       data-bs-toggle="tooltip"
-                       data-bs-placement="top"
-                       title=""
-                       data-original-title="{% trans "Event" %}">
-                        <i class="fas fa-calendar"></i>
-                    </a>
-                {% endif %}
-            </h1>
-
-            {% if album.shareable %}
-                <p>
-                    {% trans "Note: This album can be shared with people outside the association by sending them the following link:" %}<br>
-                    <small><a href="{% url 'photos:shared-album' album.slug album.access_token %}">
-                        {{ request.get_host }}{% url 'photos:shared-album' album.slug album.access_token %}
-                    </a></small>
-                </p>
-            {% endif %}
->>>>>>> 47ab865a
 
 {% block page_content %}
-    <h2 class="mt-2">{{ album.date|date:"d-m-Y" }}</h2>
     {% if album.shareable %}
         <p>
             {% trans "Note: This album can be shared with people outside the association by sending them the following link:" %}<br>
