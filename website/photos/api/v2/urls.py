"""Photos app API v2 urls."""
from django.urls import include, path

<<<<<<< HEAD
from photos.api.v2.views import (
    AlbumListView,
    AlbumDetailView,
    PhotoLikeView,
)
=======
from photos.api.v2.views import AlbumDetailView, AlbumListView, PhotoLikeView
>>>>>>> 6e7da223

app_name = "photos"

urlpatterns = [
    path(
        "photos/",
        include(
            [
                path("albums/", AlbumListView.as_view(), name="album-list"),
                path("facerecognition/", include("facerecognition.api.v2.urls")),
                path(
                    "albums/<slug:slug>/",
                    AlbumDetailView.as_view(),
                    name="album-detail",
                ),
                path(
                    "photos/<int:pk>/like/", PhotoLikeView.as_view(), name="photo-like"
                ),
            ]
        ),
    ),
]<|MERGE_RESOLUTION|>--- conflicted
+++ resolved
@@ -1,15 +1,7 @@
 """Photos app API v2 urls."""
 from django.urls import include, path
 
-<<<<<<< HEAD
-from photos.api.v2.views import (
-    AlbumListView,
-    AlbumDetailView,
-    PhotoLikeView,
-)
-=======
 from photos.api.v2.views import AlbumDetailView, AlbumListView, PhotoLikeView
->>>>>>> 6e7da223
 
 app_name = "photos"
 
