import hashlib
import logging
import os
import random

from django.conf import settings
from django.core.exceptions import ValidationError
from django.db import models
from django.db.models import Count, IntegerField, Value
from django.db.models.functions import Coalesce
from django.urls import reverse
from django.utils import timezone
from django.utils.functional import cached_property
from django.utils.translation import gettext_lazy as _

from queryable_properties.managers import QueryablePropertiesManager
from queryable_properties.properties import AnnotationProperty

from events.models import Event
from members.models import Member
from pushnotifications.models import Category, ScheduledMessage

COVER_FILENAME = "cover.jpg"


logger = logging.getLogger(__name__)


def photo_uploadto(instance, filename):
    """Get path of file to upload to."""
    num = instance.album.photo_set.count()
    extension = os.path.splitext(filename)[1]
    new_filename = str(num).zfill(4) + extension
    return os.path.join(Album.photosdir, instance.album.dirname, new_filename)


class Photo(models.Model):
    """Model for a Photo object."""

    objects = QueryablePropertiesManager()

    album = models.ForeignKey(
        "Album", on_delete=models.CASCADE, verbose_name=_("album")
    )

    file = models.ImageField(_("file"), upload_to=photo_uploadto)

    rotation = models.IntegerField(
        verbose_name=_("rotation"),
        default=0,
        choices=((x, x) for x in (0, 90, 180, 270)),
        help_text=_("This does not modify the original image file."),
    )

    hidden = models.BooleanField(_("hidden"), default=False)

    _digest = models.CharField(
        "digest",
        max_length=40,
    )

    num_likes = AnnotationProperty(
        Coalesce(Count("likes"), Value(0), output_field=IntegerField())
    )

    def __init__(self, *args, **kwargs):
        """Initialize Photo object and set the file if it exists."""
        super().__init__(*args, **kwargs)
        if self.file:
            self.original_file = self.file.name
        else:
            self.original_file = ""

    def __str__(self):
        """Return the filename of a Photo object."""
        return os.path.basename(self.file.name)

    def delete(self, using=None, keep_parents=False):
        removed = super().delete(using, keep_parents)
        if self.file.name:
            self.file.delete()
        return removed

    class Meta:
        """Meta class for Photo."""

        ordering = ("file",)


class Like(models.Model):
    photo = models.ForeignKey(
        Photo,
        verbose_name=_("Photo"),
        null=False,
        blank=False,
        related_name="likes",
        on_delete=models.CASCADE,
    )
    member = models.ForeignKey(
<<<<<<< HEAD
        Member,
        verbose_name=_("Member"),
        null=True,
        blank=False,
        on_delete=models.SET_NULL,
=======
        settings.AUTH_USER_MODEL, null=True, blank=False, on_delete=models.SET_NULL
>>>>>>> 84d649ba
    )

    def __str__(self):
        return str(self.member) + " " + _("likes") + " " + str(self.photo)

    class Meta:
        unique_together = ["photo", "member"]


class Album(models.Model):
    """Model for Album objects."""

    title = models.CharField(
        _("title"),
        blank=True,
        max_length=200,
        help_text=_("Leave empty to take over the title of the event"),
    )

    dirname = models.CharField(
        verbose_name=_("directory name"),
        max_length=200,
    )

    date = models.DateField(
        verbose_name=_("date"),
        blank=True,
        help_text=_("Leave empty to take over the date of the event"),
    )

    slug = models.SlugField(
        verbose_name=_("slug"),
        unique=True,
    )

    hidden = models.BooleanField(verbose_name=_("hidden"), default=False)

    new_album_notification = models.ForeignKey(
        ScheduledMessage, on_delete=models.deletion.SET_NULL, blank=True, null=True
    )

    event = models.ForeignKey(Event, on_delete=models.SET_NULL, blank=True, null=True)

    _cover = models.OneToOneField(
        Photo,
        on_delete=models.SET_NULL,
        blank=True,
        null=True,
        related_name="covered_album",
        verbose_name=_("cover image"),
    )

    shareable = models.BooleanField(verbose_name=_("shareable"), default=False)

    photosdir = "photos"
    photospath = os.path.join(settings.MEDIA_ROOT, photosdir)

    @cached_property
    def cover(self):
        """Return cover of Album.

        If a cover is not set, return a random photo or None if there are no photos.
        """
        cover = None
        if self._cover is not None:
            return self._cover

        # Not prefetched because this should be rare and is a lot of data
        # `exists` is faster in theory, but requires everything to be fetched later anyways
        if self.photo_set.exists():
            random.seed(self.dirname)
            cover = random.choice(self.photo_set.all())
        return cover

    def __str__(self):
        """Get string representation of Album."""
        return f"{self.date:%Y-%m-%d} {self.title}"

    def get_absolute_url(self):
        """Get url of Album."""
        return reverse("photos:album", args=[str(self.slug)])

    def clean(self):
        super().clean()
        errors = {}

        if not self.title and not self.event:
            errors.update(
                {"title": _("This field is required if there is no event selected.")}
            )

        if not self.date and not self.event:
            errors.update(
                {"date": _("This field is required if there is no event selected.")}
            )

        if errors:
            raise ValidationError(errors)

    def save(self, **kwargs):
        """Save album and send appropriate notifications."""
        # dirname is only set for new objects, to avoid ever changing it
        if self.pk is None:
            self.dirname = self.slug

        if not self.title and self.event:
            self.title = self.event.title

        if not self.date:
            self.date = self.event.start.date()

        if not self.hidden and (
            self.new_album_notification is None or not self.new_album_notification.sent
        ):
            new_album_notification_time = timezone.now() + timezone.timedelta(hours=1)
            new_album_notification = ScheduledMessage()

            if (
                self.new_album_notification is not None
                and not self.new_album_notification.sent
            ):
                new_album_notification = self.new_album_notification

            new_album_notification.title = "New album uploaded"
            new_album_notification.body = (
                f"A new photo album '{self.title}' has just been uploaded"
            )
            new_album_notification.category = Category.objects.get(key=Category.PHOTO)
            new_album_notification.url = f"{settings.BASE_URL}{self.get_absolute_url()}"
            new_album_notification.time = new_album_notification_time
            new_album_notification.save()
            self.new_album_notification = new_album_notification
            self.new_album_notification.users.set(Member.current_members.all())
        elif (
            self.hidden
            and self.new_album_notification is not None
            and not self.new_album_notification.sent
        ):
            existing_notification = self.new_album_notification
            self.new_album_notification = None
            existing_notification.delete()

        super().save(**kwargs)

    @property
    def access_token(self):
        """Return access token for album."""
        return hashlib.sha256(
            f"{settings.SECRET_KEY}album{self.pk}".encode("utf-8")
        ).hexdigest()

    class Meta:
        """Meta class for Album."""

        ordering = ("-date", "title")<|MERGE_RESOLUTION|>--- conflicted
+++ resolved
@@ -97,15 +97,11 @@
         on_delete=models.CASCADE,
     )
     member = models.ForeignKey(
-<<<<<<< HEAD
-        Member,
+        settings.AUTH_USER_MODEL,
         verbose_name=_("Member"),
         null=True,
         blank=False,
-        on_delete=models.SET_NULL,
-=======
-        settings.AUTH_USER_MODEL, null=True, blank=False, on_delete=models.SET_NULL
->>>>>>> 84d649ba
+        on_delete=models.SET_NULL
     )
 
     def __str__(self):
