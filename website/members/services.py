<<<<<<< HEAD
"""Services defined in the members package."""

=======
>>>>>>> 2c3a4291
from collections.abc import Callable
from datetime import date
from typing import Any

from django.conf import settings
from django.db.models import Count, Exists, OuterRef, Q
from django.utils import timezone

from members import emails
from members.models import Member, Membership
from registrations.models import Renewal
from utils.snippets import datetime_to_lectureyear


def _member_group_memberships(
    member: Member, condition: Callable[[Membership], bool]
) -> dict[str, dict[str, Any]]:
    """Determine the group membership of a user based on a condition.

    :return: Object with group memberships
    """
    memberships = member.membergroupmembership_set.all()
    data = {}

    for membership in memberships:
        if not condition(membership):
            continue
        period = {
            "since": membership.since,
            "until": membership.until,
            "chair": membership.chair,
        }

        if hasattr(membership.group, "board"):
            period["role"] = membership.role

        if membership.until is None and hasattr(membership.group, "board"):
            period["until"] = membership.group.board.until

        name = membership.group.name
        if data.get(name):
            data[name]["periods"].append(period)
            if data[name]["earliest"] > period["since"]:
                data[name]["earliest"] = period["since"]
            if period["until"] is None or (
                data[name]["latest"] is not None
                and data[name]["latest"] < period["until"]
            ):
                data[name]["latest"] = period["until"]
            data[name]["periods"].sort(key=lambda x: x["since"])
        else:
            data[name] = {
                "pk": membership.group.pk,
                "active": membership.group.active,
                "name": name,
                "periods": [period],
                "url": settings.BASE_URL + membership.group.get_absolute_url(),
                "earliest": period["since"],
                "latest": period["until"],
            }
    return data


def member_achievements(member) -> list:
    """Derive a list of achievements of a member.

    Committee and board memberships + mentorships
    """
    achievements = _member_group_memberships(
        member,
        lambda membership: (
            hasattr(membership.group, "board") or hasattr(membership.group, "committee")
        ),
    )

    mentor_years = member.mentorship_set.all()
    for mentor_year in mentor_years:
        name = f"Mentor in {mentor_year.year}"
        # Ensure mentorships appear last but are sorted
        earliest = date.today()
        # Making sure it does not crash in leap years
        if earliest.month == 2 and earliest.day == 29:
            earliest = earliest.replace(day=28)

        earliest = earliest.replace(year=earliest.year + mentor_year.year)

        if not achievements.get(name):
            achievements[name] = {
                "name": name,
                "earliest": earliest,
            }
    return sorted(achievements.values(), key=lambda x: x["earliest"])


def member_societies(member) -> list:
    """Derive a list of societies a member was part of."""
    societies = _member_group_memberships(
        member, lambda membership: (hasattr(membership.group, "society"))
    )
    return sorted(societies.values(), key=lambda x: x["earliest"])


def gen_stats_member_type() -> dict[str, list]:
    """Generate statistics about membership types."""
    data = {
        "labels": [],
        "datasets": [
            {"data": []},
        ],
    }

    for key, display in Membership.MEMBERSHIP_TYPES:
        data["labels"].append(str(display))
        data["datasets"][0]["data"].append(
            Membership.objects.filter(since__lte=date.today())
            .filter(Q(until__isnull=True) | Q(until__gt=date.today()))
            .filter(type=key)
            .count()
        )

    return data


def gen_stats_year() -> dict[str, list]:
    """Generate statistics on how many members (and other membership types) there were in each year."""
    years = range(2015, datetime_to_lectureyear(date.today()) + 1)

    data = {
        "labels": list(years),
        "datasets": [
            {"label": str(display), "data": []}
            for _, display in Membership.MEMBERSHIP_TYPES
        ],
    }

    for index, (key, _) in enumerate(Membership.MEMBERSHIP_TYPES):
        for year in years:
            data["datasets"][index]["data"].append(
                Membership.objects.filter(since__lte=date(year=year, month=10, day=1))
                .filter(
                    Q(until__isnull=True)
                    | Q(until__gt=date(year=year, month=10, day=1))
                )
                .filter(type=key)
                .count()
            )

    return data


def gen_stats_active_members() -> dict[str, list]:
    """Generate statistics about active members."""
    return {
        "labels": ["Active Members", "Non-active Members"],
        "datasets": [
            {
                "data": [
                    Member.active_members.count(),
                    Member.current_members.count() - Member.active_members.count(),
                ]
            }
        ],
    }


def verify_email_change(change_request) -> None:
    """Mark the email change request as verified.

    :param change_request: the email change request
    """
    change_request.verified = True
    change_request.save()

    process_email_change(change_request)


def confirm_email_change(change_request) -> None:
    """Mark the email change request as verified.

    :param change_request: the email change request
    """
    change_request.confirmed = True
    change_request.save()

    process_email_change(change_request)


def process_email_change(change_request) -> None:
    """Change the user's email address if the request was completed and send the completion email.

    :param change_request: the email change request
    """
    if not change_request.completed:
        return

    member = change_request.member
    member.email = change_request.email
    member.save()

    emails.send_email_change_completion_message(change_request)


def execute_data_minimisation(dry_run=False, members=None) -> list[Member]:
    """Clean the profiles of members/users of whom the last membership ended at least 90 days ago.

    :param dry_run: does not really remove data if True
    :param members: queryset of members to process, optional
    :return: list of processed members
    """
    if not members:
        members = Member.objects
    members = (
        members.annotate(membership_count=Count("membership"))
        .exclude(
            (
                Q(membership__until__isnull=True)
                | Q(membership__until__gt=timezone.now().date())
            )
            & Q(membership_count__gt=0)
        )
        .exclude(
            Exists(
                Renewal.objects.filter(member__id=OuterRef("pk")).exclude(
                    status__in=(
                        Renewal.STATUS_ACCEPTED,
                        Renewal.STATUS_REJECTED,
                    )
                )
            )
        )
        .distinct()
        .prefetch_related("membership_set", "profile")
    )
    deletion_period = timezone.now().date() - timezone.timedelta(days=90)
    processed_members = []
    for member in members:
        if (
            member.latest_membership is None
            or member.latest_membership.until <= deletion_period
        ):
            processed_members.append(member)
            profile = member.profile
            profile.student_number = None
            profile.phone_number = None
            profile.address_street = None
            profile.address_street2 = None
            profile.address_postal_code = None
            profile.address_city = None
            profile.address_country = None
            profile.birthday = None
            profile.emergency_contact_phone_number = None
            profile.emergency_contact = None
            profile.is_minimized = True
            if not dry_run:
                profile.save()

    return processed_members<|MERGE_RESOLUTION|>--- conflicted
+++ resolved
@@ -1,8 +1,3 @@
-<<<<<<< HEAD
-"""Services defined in the members package."""
-
-=======
->>>>>>> 2c3a4291
 from collections.abc import Callable
 from datetime import date
 from typing import Any
@@ -10,7 +5,6 @@
 from django.conf import settings
 from django.db.models import Count, Exists, OuterRef, Q
 from django.utils import timezone
-
 from members import emails
 from members.models import Member, Membership
 from registrations.models import Renewal
