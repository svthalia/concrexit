--- conflicted
+++ resolved
@@ -1,10 +1,7 @@
 """Configuration for the members package."""
 from django.apps import AppConfig
-<<<<<<< HEAD
+from django.template.loader import render_to_string
 from django.urls import reverse
-=======
-from django.template.loader import render_to_string
->>>>>>> 545b0837
 from django.utils.translation import gettext_lazy as _
 
 
@@ -12,7 +9,6 @@
     name = "members"
     verbose_name = _("Members")
 
-<<<<<<< HEAD
     def menu_items(self):
         return {
             "categories": [{"name": "members", "title": "For Members", "key": 2}],
@@ -38,7 +34,7 @@
                 },
             ],
         }
-=======
+
     def announcements(self, request):
         announcements = []
         if request.member and request.member.current_membership is None:
@@ -57,5 +53,4 @@
             announcements.append(
                 {"rich_text": render_to_string("members/announcement_no_pfp.html")}
             )
-        return announcements
->>>>>>> 545b0837
+        return announcements