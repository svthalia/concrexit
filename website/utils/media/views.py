--- conflicted
+++ resolved
@@ -88,39 +88,19 @@
     """
     # Get image information from signature
     # raises PermissionDenied if bad signature
-<<<<<<< HEAD
-    with sentry_sdk.start_span(op="thumbnails", description="Get signature info"):
-        sig_info = _get_signature_info(request)
-=======
     sig_info = _get_signature_info(request)
->>>>>>> f83dfe8c
     storage = get_storage_class(sig_info["storage"])()
 
     if not sig_info["thumb_path"].endswith(request_path):
         # 404 if the file does not exist
         raise Http404("Media not found.")
 
-<<<<<<< HEAD
     with sentry_sdk.start_span(op="thumbnails", description="Obtain modified times"):
-        original_modified_time = timezone.datetime.min
-        thumb_modified_time = original_modified_time
-        # noinspection PyBroadException
-        try:
-            original_modified_time = storage.modified_time(sig_info["name"])
-            thumb_modified_time = storage.modified_time(sig_info["thumb_path"])
-        except:
-            # One of the files probably does not exist
-            pass
-
-        if original_modified_time.timestamp() == 0:
-            raise Http404
-=======
-    original_modified_time = get_thumb_modified_time(storage, sig_info["name"])
-    thumb_modified_time = get_thumb_modified_time(storage, sig_info["thumb_path"])
+        original_modified_time = get_thumb_modified_time(storage, sig_info["name"])
+        thumb_modified_time = get_thumb_modified_time(storage, sig_info["thumb_path"])
 
     if original_modified_time.timestamp() == 0:
         raise Http404
->>>>>>> f83dfe8c
 
     # Check if directory for thumbnail exists, if not create it
     # os.makedirs(os.path.dirname(full_thumb_path), exist_ok=True)
