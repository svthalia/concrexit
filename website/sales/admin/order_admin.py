--- conflicted
+++ resolved
@@ -336,10 +336,6 @@
     def change_view(self, request, object_id, form_url="", extra_context=None):
         object_id
         return super().change_view(request, object_id, form_url, extra_context)
-<<<<<<< HEAD
-=======
-        # @todo WARN WHEN ORDER IS AGE RESTRICTED AND PAYER IS UNDERAGE
->>>>>>> 8320b4fd
 
     def order_description(self, obj):
         if obj.order_description:
