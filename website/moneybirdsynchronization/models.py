--- conflicted
+++ resolved
@@ -10,12 +10,8 @@
 from django.utils.translation import gettext_lazy as _
 
 from events.models import EventRegistration
-<<<<<<< HEAD
 from members.models import Member, Membership
 from merchandise.models import MerchandiseItem
-=======
-from members.models import Member
->>>>>>> c6dd7077
 from moneybirdsynchronization.moneybird import get_moneybird_api_service
 from payments.models import BankAccount, Payment
 from payments.payables import payables
@@ -69,19 +65,14 @@
 
 def period_for_payable_model(obj) -> Optional[str]:
     if isinstance(obj, (Registration, Renewal)):
-<<<<<<< HEAD
-        return settings.MONEYBIRD_CONTRIBUTION_LEDGER_ID
-    if isinstance(obj, Order):
-        return settings.MONEYBIRD_MERCHANDISE_SALES_LEDGER_ID
-
-    raise ValueError(f"Unknown payable model {obj}")
-=======
         if obj.membership is not None:
             # Only bill for the start date, ignore the until date.
             date = obj.membership.since
             return f"{date.strftime('%Y%m%d')}..{date.strftime('%Y%m%d')}"
-    return None
->>>>>>> c6dd7077
+    if isinstance(obj, Order):
+        return settings.MONEYBIRD_MERCHANDISE_SALES_LEDGER_ID
+
+    raise ValueError(f"Unknown payable model {obj}")
 
 
 def tax_rate_for_payable_model(obj) -> Optional[int]:
