--- conflicted
+++ resolved
@@ -10,12 +10,8 @@
 from django.utils.translation import gettext_lazy as _
 
 from events.models import EventRegistration
-<<<<<<< HEAD
-from members.models import Member
+from members.models import Member, Membership
 from merchandise.models import MerchandiseItem
-=======
-from members.models import Member, Membership
->>>>>>> 96428b13
 from moneybirdsynchronization.moneybird import get_moneybird_api_service
 from payments.models import BankAccount, Payment
 from payments.payables import payables
@@ -331,8 +327,6 @@
             data["external_sales_invoice"]["details_attributes"][0]["id"] = int(
                 self.moneybird_details_attribute_id
             )
-<<<<<<< HEAD
-=======
         if period is not None:
             data["external_sales_invoice"]["details_attributes"][0]["period"] = period
         if tax_rate_id is not None:
@@ -340,7 +334,6 @@
                 "tax_rate_id"
             ] = int(tax_rate_id)
 
->>>>>>> 96428b13
         return data
 
     def __str__(self):
