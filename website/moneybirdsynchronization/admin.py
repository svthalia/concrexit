from django.contrib import admin
from django.contrib.admin import RelatedOnlyFieldListFilter

from .models import (
    MoneybirdContact,
    MoneybirdExternalInvoice,
    MoneybirdPayment,
    MoneybirdSalesInvoice,
)


@admin.register(MoneybirdContact)
class MoneybirdContactAdmin(admin.ModelAdmin):
    """Manage moneybird contacts."""

    list_display = (
        "member",
        "moneybird_id",
        "moneybird_sepa_mandate_id",
    )

    fields = (
        "member",
        "moneybird_id",
        "moneybird_sepa_mandate_id",
    )

    raw_id_fields = ("member",)

    search_fields = (
        "member__first_name",
        "member__last_name",
        "member__username",
        "member__email",
        "moneybird_id",
    )

    def get_readonly_fields(self, request, obj=None):
        if not obj:
            return ()
        return ("member",)


@admin.register(MoneybirdExternalInvoice)
class MoneybirdExternalInvoiceAdmin(admin.ModelAdmin):
    """Manage moneybird external invoices."""

    list_display = (
        "payable_object",
        "payable_model",
        "moneybird_invoice_id",
        "needs_synchronization",
        "needs_deletion",
    )

    fields = (
        "payable_object",
        "payable_model",
        "object_id",
        "moneybird_invoice_id",
        "needs_synchronization",
        "needs_deletion",
    )

    readonly_fields = ("payable_object", "needs_synchronization", "needs_deletion")

    search_fields = (
        "payable_model__app_label",
        "payable_model__model",
        "moneybird_invoice_id",
    )

    list_filter = (
        "needs_synchronization",
        "needs_deletion",
        ("payable_model", RelatedOnlyFieldListFilter),
    )
<<<<<<< HEAD


@admin.register(MoneybirdSalesInvoice)
class MoneybirdSalesInvoiceAdmin(admin.ModelAdmin):
    list_display = ("payable_object",)
=======
>>>>>>> df3b6b53


@admin.register(MoneybirdPayment)
class MoneybirdPaymentAdmin(admin.ModelAdmin):
    """Manage moneybird payments."""

    list_display = (
        "payment",
        "moneybird_financial_statement_id",
        "moneybird_financial_mutation_id",
    )

    fields = (
        "payment",
        "moneybird_financial_statement_id",
        "moneybird_financial_mutation_id",
    )

    raw_id_fields = ("payment",)

    search_fields = (
        "payment__amount",
        "moneybird_financial_mutation_id",
        "moneybird_financial_statement_id",
    )

    def get_readonly_fields(self, request, obj=None):
        if not obj:
            return ()
        return ("payment",)<|MERGE_RESOLUTION|>--- conflicted
+++ resolved
@@ -1,12 +1,7 @@
 from django.contrib import admin
 from django.contrib.admin import RelatedOnlyFieldListFilter
 
-from .models import (
-    MoneybirdContact,
-    MoneybirdExternalInvoice,
-    MoneybirdPayment,
-    MoneybirdSalesInvoice,
-)
+from .models import MoneybirdContact, MoneybirdExternalInvoice, MoneybirdPayment
 
 
 @admin.register(MoneybirdContact)
@@ -75,14 +70,6 @@
         "needs_deletion",
         ("payable_model", RelatedOnlyFieldListFilter),
     )
-<<<<<<< HEAD
-
-
-@admin.register(MoneybirdSalesInvoice)
-class MoneybirdSalesInvoiceAdmin(admin.ModelAdmin):
-    list_display = ("payable_object",)
-=======
->>>>>>> df3b6b53
 
 
 @admin.register(MoneybirdPayment)
