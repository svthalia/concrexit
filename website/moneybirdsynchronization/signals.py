"""The signals checked by the moneybrid synchronization package."""
import logging

from django.contrib.auth import get_user_model
from django.db.models.signals import post_delete, post_save

from members.models import Member, Profile
from moneybirdsynchronization import services
from moneybirdsynchronization.administration import Administration
from moneybirdsynchronization.emails import send_sync_error
from payments.models import BankAccount
from payments.signals import processed_batch
from utils.models.signals import suspendingreceiver

User = get_user_model()


@suspendingreceiver(post_save, sender="members.Profile")
def post_profile_save(sender, instance, **kwargs):
    """Update the contact in Moneybird when the profile is saved."""
    updated_fields = kwargs.get("update_fields", None)
    if updated_fields is not None and not any(
        field in updated_fields
        for field in [
            "is_minimized",
            "address_street",
            "address_street2",
            "address_postal_code",
            "address_city",
            "address_country",
        ]
    ):
        return

    if not instance.user.first_name or not instance.user.last_name:
        return

    try:
        if instance.is_minimized:
            services.delete_contact(instance.user)
        else:
            services.create_or_update_contact(instance.user)
    except Administration.Error as e:
        send_sync_error(e, instance.user)
        logging.exception("Moneybird synchronization error: %s", e)


@suspendingreceiver(post_delete, sender="members.Profile")
def post_profile_delete(sender, instance, **kwargs):
    """Delete the contact in Moneybird when the profile is deleted."""
    try:
        services.delete_contact(instance.user)
    except Administration.Error as e:
        send_sync_error(e, instance.user)
        logging.exception("Moneybird synchronization error: %s", e)


@suspendingreceiver(
    post_save,
    sender=User,
)
def post_user_save(sender, instance, **kwargs):
    """Update the contact in Moneybird when the user is saved."""
    try:
        instance.profile
    except Profile.DoesNotExist:
        return

    updated_fields = kwargs.get("update_fields", None)
    if updated_fields is not None and not any(
        field in updated_fields for field in ["first_name", "last_name", "email"]
    ):
        # Only update the contact when the name is changed
        return

    try:
        if instance.profile.is_minimized:
            services.delete_contact(instance)
        else:
            services.create_or_update_contact(instance)
    except Administration.Error as e:
        send_sync_error(e, instance)
        logging.exception("Moneybird synchronization error: %s", e)


@suspendingreceiver(post_delete, sender=User)
def post_user_delete(sender, instance, **kwargs):
    """Delete the contact in Moneybird when the user is deleted."""
    try:
        services.delete_contact(instance)
    except Administration.Error as e:
        send_sync_error(e, instance)
        logging.exception("Moneybird synchronization error: %s", e)


@suspendingreceiver(post_save, sender=BankAccount)
def post_bank_account_save(sender, instance, **kwargs):
    """Update the contact in Moneybird when the bank account is saved."""
    updated_fields = kwargs.get("update_fields", None)
    if updated_fields is not None and not any(
        field in updated_fields
        for field in ["owner", "iban", "bic", "initials", "last_name"]
    ):
        # Only update the contact when the bank account is changed
        return

    member = Member.objects.get(pk=instance.owner.pk)
    try:
        if member.profile.is_minimized:
            services.delete_contact(member)
        else:
            services.create_or_update_contact(member)
    except Administration.Error as e:
        send_sync_error(e, instance)
        logging.exception("Moneybird synchronization error: %s", e)


@suspendingreceiver(post_delete, sender=BankAccount)
def post_bank_account_delete(sender, instance, **kwargs):
    """Update the contact in Moneybird when the bank account is deleted."""
    member = Member.objects.get(pk=instance.owner.pk)
    try:
        services.create_or_update_contact(member)
    except Administration.Error as e:
        send_sync_error(e, instance)
        logging.exception("Moneybird synchronization error: %s", e)


<<<<<<< HEAD
@suspendingreceiver(
    post_save,
    sender="events.EventRegistration",
)
def post_event_registration_save(sender, instance, **kwargs):
    try:
        if not instance.is_invited or instance.payment_amount == 0:
            # Delete the invoice, because there should be no invoice for this registration
            services.delete_external_invoice(instance)
        else:
            # Create or update the invoice
            services.create_or_update_external_invoice(instance)
    except Administration.Error as e:
        send_sync_error(e, instance)
        logging.exception("Moneybird synchronization error: %s", e)


@suspendingreceiver(
    post_save,
    sender="pizzas.FoodOrder",
)
def post_food_order_save(sender, instance, **kwargs):
    try:
        services.create_or_update_external_invoice(instance)
    except Administration.Error as e:
        send_sync_error(e, instance)
        logging.exception("Moneybird synchronization error: %s", e)


@suspendingreceiver(
    post_save,
    sender="registrations.Registration",
)
@suspendingreceiver(
    post_save,
    sender="registrations.Renewal",
)
def post_registration_save(sender, instance, **kwargs):
    if instance.payment is None:
        return  # We only create invoices for people who have paid for their registration

    try:
        services.create_or_update_sales_invoice(instance)
    except Administration.Error as e:
        send_sync_error(e, instance)
        logging.exception("Moneybird synchronization error: %s", e)


@suspendingreceiver(post_save, sender="sales.Order")
def post_order_save(sender, instance, **kwargs):
    if instance.payment is None:
        return  # We only create invoices for orders that are paid, because we can have quite some phantom orders

    try:
        services.create_or_update_external_invoice(instance)
    except Administration.Error as e:
        send_sync_error(e, instance)
        logging.exception("Moneybird synchronization error: %s", e)
=======
# TODO: delete eventregistration invoice when it becomes free, or not invited.ss
>>>>>>> f1a8364d


# TODO: deleting and updating invoices.
@suspendingreceiver(post_delete, sender="registrations.Renewal")
@suspendingreceiver(
    post_delete,
    sender="registrations.Registration",
)
@suspendingreceiver(
    post_delete,
    sender="pizzas.FoodOrder",
)
@suspendingreceiver(
    post_delete,
    sender="events.EventRegistration",
)
def post_renewal_delete(sender, instance, **kwargs):
    try:
        services.delete_external_invoice(instance)
    except Administration.Error as e:
        send_sync_error(e, instance)
        logging.exception("Moneybird synchronization error: %s", e)


@suspendingreceiver(post_delete, sender="moneybirdsynchronization.MoneybirdPayment")
def post_payment_delete(sender, instance, **kwargs):
    try:
        services.delete_moneybird_payment(instance)
    except Administration.Error as e:
        send_sync_error(e, instance)
        logging.exception("Moneybird synchronization error: %s", e)


@suspendingreceiver(
    processed_batch,
)
def post_processed_batch(sender, instance, **kwargs):
    try:
        services.process_thalia_pay_batch(instance)
    except Administration.Error as e:
        send_sync_error(e, instance)
        logging.exception("Moneybird synchronization error: %s", e)<|MERGE_RESOLUTION|>--- conflicted
+++ resolved
@@ -126,68 +126,7 @@
         logging.exception("Moneybird synchronization error: %s", e)
 
 
-<<<<<<< HEAD
-@suspendingreceiver(
-    post_save,
-    sender="events.EventRegistration",
-)
-def post_event_registration_save(sender, instance, **kwargs):
-    try:
-        if not instance.is_invited or instance.payment_amount == 0:
-            # Delete the invoice, because there should be no invoice for this registration
-            services.delete_external_invoice(instance)
-        else:
-            # Create or update the invoice
-            services.create_or_update_external_invoice(instance)
-    except Administration.Error as e:
-        send_sync_error(e, instance)
-        logging.exception("Moneybird synchronization error: %s", e)
-
-
-@suspendingreceiver(
-    post_save,
-    sender="pizzas.FoodOrder",
-)
-def post_food_order_save(sender, instance, **kwargs):
-    try:
-        services.create_or_update_external_invoice(instance)
-    except Administration.Error as e:
-        send_sync_error(e, instance)
-        logging.exception("Moneybird synchronization error: %s", e)
-
-
-@suspendingreceiver(
-    post_save,
-    sender="registrations.Registration",
-)
-@suspendingreceiver(
-    post_save,
-    sender="registrations.Renewal",
-)
-def post_registration_save(sender, instance, **kwargs):
-    if instance.payment is None:
-        return  # We only create invoices for people who have paid for their registration
-
-    try:
-        services.create_or_update_sales_invoice(instance)
-    except Administration.Error as e:
-        send_sync_error(e, instance)
-        logging.exception("Moneybird synchronization error: %s", e)
-
-
-@suspendingreceiver(post_save, sender="sales.Order")
-def post_order_save(sender, instance, **kwargs):
-    if instance.payment is None:
-        return  # We only create invoices for orders that are paid, because we can have quite some phantom orders
-
-    try:
-        services.create_or_update_external_invoice(instance)
-    except Administration.Error as e:
-        send_sync_error(e, instance)
-        logging.exception("Moneybird synchronization error: %s", e)
-=======
 # TODO: delete eventregistration invoice when it becomes free, or not invited.ss
->>>>>>> f1a8364d
 
 
 # TODO: deleting and updating invoices.
