--- conflicted
+++ resolved
@@ -256,7 +256,6 @@
     current_membership = member.current_membership
     if current_membership is not None and current_membership.until is None:
         raise ValueError("This member already has a never ending membership")
-<<<<<<< HEAD
     until = timezone.datetime(year=lecture_year + 1, month=9, day=1).date()
     with transaction.atomic():
         if renewal.membership_type == Membership.MEMBERSHIP_STUDY:
@@ -267,27 +266,6 @@
                 since=since,
                 until=until,
             )
-=======
-
-    with transaction.atomic():
-        if renewal.length == Entry.MEMBERSHIP_STUDY:
-            # Handle the 'membership upgrade' case.
-            if (
-                latest_membership
-                and renewal.created_at.date() < latest_membership.until
-            ):
-                # If a membership exists that was still valid when the renewal was created, the
-                # original membership can be upgraded. This is defined in the Huishoudelijk
-                # Reglement (article 2.8 in the version of 2022-07-22).
-                latest_membership.until = None
-                latest_membership.save()
-                renewal.membership = latest_membership
-            else:
-                # Handle the 'normal' non-(discounted)-upgrade case.
-                renewal.membership = Membership.objects.create(
-                    type=renewal.membership_type, user=member, since=since, until=None
-                )
->>>>>>> 0d1363fc
         else:
             if current_membership:
                 since = current_membership.until
@@ -303,6 +281,18 @@
         renewal.save()
 
     emails.send_renewal_complete_message(renewal)
+
+
+def calculate_membership_since() -> timezone.datetime:
+    """Calculate the start date of a membership.
+
+    If it's August we act as if it's the next lecture year
+    already and we start new memberships in September.
+    """
+    since = timezone.now().date()
+    if timezone.now().month == 8:
+        since = since.replace(month=9, day=1)
+    return since
 
 
 _PASSWORD_CHARS = "abcdefghjkmnpqrstuvwxyzABCDEFGHJKLMNPQRSTUVWXYZ23456789"
@@ -375,14 +365,10 @@
 ) -> Membership:
     """Create a membership from a Registration."""
     since = timezone.now().date()
-<<<<<<< HEAD
     if (
         registration.length == Registration.MEMBERSHIP_YEAR
         or registration.length == Registration.MEMBERSHIP_STUDY
     ):
-=======
-    if registration.length == Registration.MEMBERSHIP_YEAR:
->>>>>>> 0d1363fc
         lecture_year = datetime_to_lectureyear(since)
         if since.month == 8:
             # Memberships created in august are for the next lecture year,
