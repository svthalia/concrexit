--- conflicted
+++ resolved
@@ -48,7 +48,6 @@
                 "name": "cancelled",
                 "required": False,
                 "in": "query",
-<<<<<<< HEAD
                 "description": "Filter by event registration cancellation status",
                 "schema": {"type": "boolean",},
             }
@@ -77,11 +76,5 @@
                 "in": "query",
                 "description": "Filter by event registration if they're in the queue",
                 "schema": {"type": "boolean",},
-=======
-                "description": "Filter by event registration status",
-                "schema": {
-                    "type": "boolean",
-                },
->>>>>>> f8e9c0db
             }
         ]