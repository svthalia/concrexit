{% extends "simple_page.html" %}
{% load i18n static compress personal_feed %}}
{% get_current_language as LANGUAGE_CODE %}

{% block title %}{% trans "Calendar"|capfirst %} —
    {{ block.super }}{% endblock %}
{% block opengraph_title %}{% trans "Calendar"|capfirst %} —
    {{ block.super }}{% endblock %}

{% block css_head %}
    {{ block.super }}
    {% compress css %}
        <link href="{% static "events/css/fullcalendar.core.css" %}"
              rel="stylesheet" type="text/css">
        <link href="{% static "events/css/fullcalendar.timegrid.css" %}"
              rel="stylesheet" type="text/css">
        <link href="{% static "events/css/fullcalendar.bootstrap.css" %}"
              rel="stylesheet" type="text/css">
    {% endcompress %}
{% endblock %}

<<<<<<< HEAD
{% block page_title %}
    {% trans "Calendar" %}
    <a href="{% url 'events:ical-'|add:LANGUAGE_CODE %}"
       target="_blank"
       class="btn btn-primary btn-first"
       data-bs-toggle="tooltip"
       data-bs-placement="top"
       title="{% trans 'iCal feed (all events)' %}"
    >
        <i class="fas fa-calendar-alt"></i>
    </a>
    {% if request.user.is_authenticated %}
        <a href="{% url 'events:ical-'|add:LANGUAGE_CODE %}?u={% personal_feed %}"
           target="_blank"
           data-bs-toggle="tooltip"
           data-bs-placement="top"
           class="btn btn-primary btn-second"
           title="{% trans 'iCal feed (personal)' %}"
        >
            <i class="fas fa-calendar-check"></i>
        </a>
    {% endif %}
{% endblock %}
{% block section_tags %}id="events-index"{% endblock %}
=======
{% block body %}
    <section class="page-section" id="events-index">
        <div class="container">
            <h1 class="section-title">
                {% trans "Calendar" %}

                <a href="{% url 'events:ical-'|add:LANGUAGE_CODE %}"
                   target="_blank"
                   class="btn btn-primary first-right"
                   data-bs-toggle="tooltip"
                   data-bs-placement="top"
                   title="{% trans 'iCal feed (all events)' %}"
                >
                    <i class="fas fa-calendar-alt"></i>
                </a>
                {% if request.user.is_authenticated %}
                    <a href="{% url 'events:ical-'|add:LANGUAGE_CODE %}?u={% personal_feed %}"
                       target="_blank"
                       data-bs-toggle="tooltip"
                       data-bs-placement="top"
                       class="btn btn-primary"
                       title="{% trans 'iCal feed (personal)' %}"
                    >
                        <i class="fas fa-calendar-check"></i>
                    </a>
                {% endif %}
            </h1>
>>>>>>> 47ab865a

{% block page_content %}
    <div id="calendar" data-default-date="{% spaceless %}
            {% if upcoming_activity %}
                {{ upcoming_activity.start|date:'Y-m-d' }}
            {% else %}
                {% now 'Y-m-d' %}
            {% endif %}
        {% endspaceless %}"
         data-authenticated="{{ request.user.is_authenticated|yesno:'true,false' }}"
         data-show-unpublished="{{ perms.events.change_event|yesno:'true,false' }}"
         data-language="{{ LANGUAGE_CODE }}"
    ></div>
{% endblock %}

{% block js_body %}
    {{ block.super }}
    {% compress js %}
        <script type="text/javascript"
                src="{% static "events/js/fullcalendar.locale.js" %}"></script>
        <script type="text/javascript"
                src="{% static "events/js/fullcalendar.core.js" %}"></script>
        <script type="text/javascript"
                src="{% static "events/js/fullcalendar.bootstrap.js" %}"></script>
        <script type="text/javascript"
                src="{% static "events/js/fullcalendar.daygrid.js" %}"></script>
        <script type="text/javascript"
                src="{% static "events/js/fullcalendar.timegrid.js" %}"></script>
        <script type="text/javascript"
                src="{% static "events/js/listview.js" %}"></script>
        <script type="text/javascript"
                src="{% static "events/js/main.js" %}"></script>
    {% endcompress %}
{% endblock js_body %}<|MERGE_RESOLUTION|>--- conflicted
+++ resolved
@@ -19,12 +19,11 @@
     {% endcompress %}
 {% endblock %}
 
-<<<<<<< HEAD
 {% block page_title %}
     {% trans "Calendar" %}
     <a href="{% url 'events:ical-'|add:LANGUAGE_CODE %}"
        target="_blank"
-       class="btn btn-primary btn-first"
+       class="btn btn-primary first-right"
        data-bs-toggle="tooltip"
        data-bs-placement="top"
        title="{% trans 'iCal feed (all events)' %}"
@@ -36,7 +35,7 @@
            target="_blank"
            data-bs-toggle="tooltip"
            data-bs-placement="top"
-           class="btn btn-primary btn-second"
+           class="btn btn-primary"
            title="{% trans 'iCal feed (personal)' %}"
         >
             <i class="fas fa-calendar-check"></i>
@@ -44,35 +43,6 @@
     {% endif %}
 {% endblock %}
 {% block section_tags %}id="events-index"{% endblock %}
-=======
-{% block body %}
-    <section class="page-section" id="events-index">
-        <div class="container">
-            <h1 class="section-title">
-                {% trans "Calendar" %}
-
-                <a href="{% url 'events:ical-'|add:LANGUAGE_CODE %}"
-                   target="_blank"
-                   class="btn btn-primary first-right"
-                   data-bs-toggle="tooltip"
-                   data-bs-placement="top"
-                   title="{% trans 'iCal feed (all events)' %}"
-                >
-                    <i class="fas fa-calendar-alt"></i>
-                </a>
-                {% if request.user.is_authenticated %}
-                    <a href="{% url 'events:ical-'|add:LANGUAGE_CODE %}?u={% personal_feed %}"
-                       target="_blank"
-                       data-bs-toggle="tooltip"
-                       data-bs-placement="top"
-                       class="btn btn-primary"
-                       title="{% trans 'iCal feed (personal)' %}"
-                    >
-                        <i class="fas fa-calendar-check"></i>
-                    </a>
-                {% endif %}
-            </h1>
->>>>>>> 47ab865a
 
 {% block page_content %}
     <div id="calendar" data-default-date="{% spaceless %}
