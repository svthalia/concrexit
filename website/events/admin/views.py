--- conflicted
+++ resolved
@@ -124,74 +124,6 @@
 
 @method_decorator(staff_member_required, name="dispatch")
 @method_decorator(organiser_only, name="dispatch")
-<<<<<<< HEAD
-=======
-class EventMessage(FormView):
-    """Renders a form that allows the user to create a push notification for all users registers to the event."""
-
-    form_class = EventMessageForm
-    template_name = "events/admin/message_form.html"
-    admin = None
-    event = None
-
-    def get_context_data(self, **kwargs):
-        context = super().get_context_data(**kwargs)
-        context.update(
-            {
-                **self.admin.admin_site.each_context(self.request),
-                "add": False,
-                "change": True,
-                "has_view_permission": True,
-                "has_add_permission": False,
-                "has_change_permission": self.request.user.has_perm(
-                    "events.change_event"
-                ),
-                "has_delete_permission": False,
-                "has_editable_inline_admin_formsets": False,
-                "app_label": "events",
-                "opts": self.event._meta,
-                "is_popup": False,
-                "save_as": False,
-                "save_on_top": False,
-                "original": self.event,
-                "obj_id": self.event.pk,
-                "title": _("Send push notification"),
-                "adminform": helpers.AdminForm(
-                    context["form"],
-                    ((None, {"fields": context["form"].fields.keys()}),),
-                    {},
-                ),
-            }
-        )
-        return context
-
-    def form_valid(self, form):
-        values = form.cleaned_data
-        if not values["url"]:
-            values["url"] = settings.BASE_URL + self.event.get_absolute_url()
-        message = Message(
-            title=values["title"],
-            body=values["body"],
-            url=values["url"],
-            category=Category.objects.get(key=Category.EVENT),
-        )
-        message.save()
-        message.users.set([r.member for r in self.event.participants if r.member])
-        message.send()
-
-        messages.success(self.request, _("Message sent successfully."))
-        if "_save" in self.request.POST:
-            return redirect("admin:events_event_details", self.event.pk)
-        return super().form_valid(form)
-
-    def dispatch(self, request, *args, **kwargs):
-        self.event = get_object_or_404(Event, pk=self.kwargs["pk"])
-        return super().dispatch(request, *args, **kwargs)
-
-
-@method_decorator(staff_member_required, name="dispatch")
-@method_decorator(organiser_only, name="dispatch")
->>>>>>> a81dabf0
 class EventRegistrationsExport(View, PermissionRequiredMixin):
     """View to export registrations."""
 
