---

name: PR Comment

on:
  pull_request:
    types: [opened]

jobs:
  comment:
    name: Comment on new PR
    runs-on: ubuntu-18.04
    steps:
      - name: Create URL safe version of GITHUB_REF
        run: echo "GITHUB_REF_SLUG=$(echo \"${GITHUB_REF#refs/heads/}\" | iconv -t ascii//TRANSLIT | sed -E 's/[^a-zA-Z0-9]+/-/g' | sed -E 's/^-+|-+$//g' | tr A-Z a-z)" >> "${GITHUB_ENV}"

      - name: Add comment to PR with useful information
        uses: peter-evans/create-or-update-comment@v1
        with:
          token: ${{ secrets.GITHUB_TOKEN }}
          issue-number: ${{ github.event.number }}
          body: |
            Thank you for opening a pull request.
<<<<<<< HEAD
            * A coverage report will be available on [thalia-coverage.s3.amazonaws.com/${{ env.GITHUB_REF_SLUG }}/index.html](https://thalia-coverage.s3.amazonaws.com/${{ env.GITHUB_REF_SLUG }}/index.html) after the "Deploy Coverage Report" job finishes.
            * Branch specific documentation will be available on [thalia-documentation.s3.amazonaws.com/${{ env.GITHUB_REF_SLUG }}/index.html](https://thalia-documentation.s3.amazonaws.com/${{ env.GITHUB_REF_SLUG }}/index.html) after the "Deploy Documentation" job finishes.
=======
            * A coverage report will be available on [thalia-coverage.s3.eu-west-1.amazonaws.com/${{ env.GITHUB_REF_SLUG }}/index.html](https://thalia-coverage.s3.amazonaws.com/${{ env.GITHUB_REF_SLUG }}/index.html) after the "Deploy Coverage Report" job finishes.
            * Branch specific documentation will be available on [thalia-documentation.s3.eu-west-1.amazonaws.com/${{ env.GITHUB_REF_SLUG }}/index.html](https://thalia-documentation.s3.amazonaws.com/${{ env.GITHUB_REF_SLUG }}/index.html) after the "Deploy Documentation" job finishes.
            * Once the "Build Docker Image" job finishes you can comment "**deploy review**" to this pull request to setup a review environment. When you are done, you can remove the review environment by commenting "**remove review**".
>>>>>>> 40f38968
<|MERGE_RESOLUTION|>--- conflicted
+++ resolved
@@ -21,11 +21,5 @@
           issue-number: ${{ github.event.number }}
           body: |
             Thank you for opening a pull request.
-<<<<<<< HEAD
-            * A coverage report will be available on [thalia-coverage.s3.amazonaws.com/${{ env.GITHUB_REF_SLUG }}/index.html](https://thalia-coverage.s3.amazonaws.com/${{ env.GITHUB_REF_SLUG }}/index.html) after the "Deploy Coverage Report" job finishes.
-            * Branch specific documentation will be available on [thalia-documentation.s3.amazonaws.com/${{ env.GITHUB_REF_SLUG }}/index.html](https://thalia-documentation.s3.amazonaws.com/${{ env.GITHUB_REF_SLUG }}/index.html) after the "Deploy Documentation" job finishes.
-=======
             * A coverage report will be available on [thalia-coverage.s3.eu-west-1.amazonaws.com/${{ env.GITHUB_REF_SLUG }}/index.html](https://thalia-coverage.s3.amazonaws.com/${{ env.GITHUB_REF_SLUG }}/index.html) after the "Deploy Coverage Report" job finishes.
-            * Branch specific documentation will be available on [thalia-documentation.s3.eu-west-1.amazonaws.com/${{ env.GITHUB_REF_SLUG }}/index.html](https://thalia-documentation.s3.amazonaws.com/${{ env.GITHUB_REF_SLUG }}/index.html) after the "Deploy Documentation" job finishes.
-            * Once the "Build Docker Image" job finishes you can comment "**deploy review**" to this pull request to setup a review environment. When you are done, you can remove the review environment by commenting "**remove review**".
->>>>>>> 40f38968
+            * Branch specific documentation will be available on [thalia-documentation.s3.eu-west-1.amazonaws.com/${{ env.GITHUB_REF_SLUG }}/index.html](https://thalia-documentation.s3.amazonaws.com/${{ env.GITHUB_REF_SLUG }}/index.html) after the "Deploy Documentation" job finishes.